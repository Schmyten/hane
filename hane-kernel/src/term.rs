--- conflicted
+++ resolved
@@ -235,12 +235,12 @@
                 t1.validate_consts_inner(f)?;
                 t2.validate_consts_inner(f)
             }
-            TermVariant::Product(_, t1, t2) => {
-                t1.validate_consts_inner(f)?;
+            TermVariant::Product(t1, t2) => {
+                t1.ttype.validate_consts_inner(f)?;
                 t2.validate_consts_inner(f)
             }
-            TermVariant::Abstract(_, t1, t2) => {
-                t1.validate_consts_inner(f)?;
+            TermVariant::Abstract(t1, t2) => {
+                t1.ttype.validate_consts_inner(f)?;
                 t2.validate_consts_inner(f)
             }
             TermVariant::Bind(_, t1, t2, t3) => {
@@ -248,12 +248,19 @@
                 t2.validate_consts_inner(f)?;
                 t3.validate_consts_inner(f)
             }
-            TermVariant::Match(t, _, ret, arms) => {
+            TermVariant::Match(t, _, _, ret, arms) => {
                 t.validate_consts_inner(f)?;
                 ret.body.validate_consts_inner(f)?;
                 arms.iter()
                     .try_for_each(|arm| arm.body.validate_consts_inner(f))
             }
+            TermVariant::Fix(decls, _) => {
+                decls.iter().try_for_each(|decl| {
+                    decl.params.iter().try_for_each(|param|param.ttype.validate_consts_inner(f))?;
+                    decl.ttype.validate_consts_inner(f)?;
+                    decl.body.validate_consts_inner(f)
+                })
+            },
         }
     }
 
@@ -270,8 +277,8 @@
         global: &Global<M, B>,
         f: &mut impl FnMut(&str) -> bool,
     ) -> bool {
-        while let TermVariant::Product(_, input, body) = &*self.variant {
-            if input
+        while let TermVariant::Product(binder, body) = &*self.variant {
+            if binder.ttype
                 .validate_consts(|name| (!f(name)).then_some(()).ok_or(()))
                 .is_err()
             {
@@ -577,13 +584,8 @@
     fn subtype_inner(&self, other: &Self) -> bool {
         match (&*self.variant, &*other.variant) {
             (TermVariant::Sort(l), TermVariant::Sort(r)) => l <= r,
-<<<<<<< HEAD
             (TermVariant::Product(l0, l1), TermVariant::Product(r0, r1)) => {
-                l0 == r0 && l1.subtype_inner(r1, global)
-=======
-            (TermVariant::Product(_, l0, l1), TermVariant::Product(_, r0, r1)) => {
                 l0 == r0 && l1.subtype_inner(r1)
->>>>>>> 29250a34
             }
             (l, r) => l == r,
         }
