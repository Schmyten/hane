--- conflicted
+++ resolved
@@ -1,11 +1,6 @@
 use crate::{
-<<<<<<< HEAD
-    Binder, Command, CommandVariant, Expr, ExprVariant, IndBody, IndConstructor, Pattern, Sort,
-    Span, SpanError,
-=======
-    Binder, Command, CommandVariant, Expr, ExprVariant, Ident, IndBody, IndConstructor, Sort, Span,
-    SpanError,
->>>>>>> 0715d9be
+    Binder, Command, CommandVariant, Expr, ExprVariant, Ident, IndBody, IndConstructor, Pattern,
+    Sort, Span, SpanError,
 };
 use pest::Parser;
 use pest_derive::Parser;
@@ -250,12 +245,10 @@
 
 fn parse_pattern(pair: Pair) -> Pattern {
     debug_assert_eq!(pair.as_rule(), Rule::pattern);
-    let span = Span::from_pest(pair.as_span());
     let mut pairs = pair.into_inner();
     let constructor = parse_ident(pairs.next().unwrap());
     let params = pairs.map(parse_ident).collect();
     Pattern {
-        span,
         constructor,
         params,
     }
