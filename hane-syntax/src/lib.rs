pub mod eval;
pub mod lower;
pub mod parser;
pub mod print;

use std::fmt::{self, Display, Write};

#[derive(Clone, Copy)]
pub struct Location {
    pub pos: usize,
    pub line: usize,
    pub col: usize,
}

impl Location {
    fn from_pest(pos: pest::Position) -> Self {
        let (line, col) = pos.line_col();
        Location {
            pos: pos.pos(),
            line,
            col,
        }
    }
}

#[derive(Clone)]
pub struct Span {
    start: Location,
    end: Location,
}

impl Span {
    fn from_pest(span: pest::Span) -> Self {
        Span {
            start: Location::from_pest(span.start_pos()),
            end: Location::from_pest(span.end_pos()),
        }
    }
}

#[derive(Clone)]
pub struct Ident {
    pub span: Span,
    pub name: String,
}

impl Eq for Ident {}
impl PartialEq for Ident {
    fn eq(&self, other: &Self) -> bool {
        self.name == other.name
    }
}

pub struct Command {
    pub span: Span,
    pub variant: CommandVariant,
}

pub enum CommandVariant {
    Definition(Ident, Expr, Expr),
    Axiom(Ident, Expr),
    Inductive(Vec<IndBody>),
}

/// A single type in a mutually defined inductive type set
pub struct IndBody {
    pub name: Ident,
    pub params: Vec<Binder>,
    pub ttype: Expr,
    pub constructors: Vec<IndConstructor>,
}

/// A single constructor of an inductive type
pub struct IndConstructor {
    pub name: Ident,
    pub ttype: Expr,
}

#[derive(PartialEq, Eq)]
pub enum Sort {
    Prop,
    Set,
    Type(usize),
}

pub struct Expr {
    pub span: Span,
    pub variant: Box<ExprVariant>,
}

impl Eq for Expr {}
impl PartialEq for Expr {
    fn eq(&self, other: &Self) -> bool {
        self.variant == other.variant
    }
}

#[derive(PartialEq, Eq)]
pub struct Binder {
    pub ident: Ident,
    pub ttype: Expr,
}

pub struct Pattern {
    span: Span,
    constructor: String,
    params: Vec<String>,
}

impl Eq for Pattern {}
impl PartialEq for Pattern {
    fn eq(&self, other: &Self) -> bool {
        self.constructor == other.constructor && self.params == other.params
    }
}

#[derive(PartialEq, Eq)]
pub enum ExprVariant {
    Sort(Sort),
    Var(String),
    App(Expr, Expr),
    Product(Vec<Binder>, Expr),
    Abstract(Vec<Binder>, Expr),
<<<<<<< HEAD
    Bind(String, Expr, Expr, Expr),
    Match(Expr, String, Pattern, Expr, Vec<(Pattern, Expr)>),
=======
    Bind(Ident, Expr, Expr, Expr),
>>>>>>> 0715d9be
}

pub struct SpanError<E> {
    pub span: Span,
    pub err: E,
}

impl Span {
    pub fn write(&self, path: &str, input: &str, f: &mut impl Write) -> fmt::Result {
        if self.start.line == self.end.line {
            let len = format!("{}", self.start.line).len();
            let line = input.lines().nth(self.start.line - 1).unwrap();
            writeln!(
                f,
                "{0: >len$}--> {1}:{2}:{3}",
                "", path, self.start.line, self.start.col
            )?;
            writeln!(f, "{0: >len$} |", "")?;
            writeln!(f, "{0} | {1}", self.start.line, line)?;
            writeln!(
                f,
                "{0: >len$} | {0: >col$}{0:^>span$}",
                "",
                col = self.start.col - 1,
                span = 1.max(self.end.col - self.start.col)
            )?;
            writeln!(f, "{0: >len$} |", "")?;
            write!(f, "{0: >len$} = ", "")?;
        } else {
            let len = format!("{}", self.end.line).len();
            writeln!(
                f,
                "{0: >len$}--> {1}:{2}:{3}",
                "", path, self.start.line, self.start.col
            )?;
            writeln!(f, "{0: >len$} |", "")?;
            let mut sep = "/";
            for (i, line) in input
                .lines()
                .enumerate()
                .take(self.end.line)
                .skip(self.start.line - 1)
            {
                writeln!(f, "{0} | {sep} {line}", i + 1)?;
                sep = "|";
            }
            writeln!(f, "{0: >len$} | |_{0:_>1$}^", "", self.end.col)?;
            writeln!(f, "{0: >len$} |", "")?;
            write!(f, "{0: >len$} = ", "")?;
        }
        Ok(())
    }
}

impl<E: Display> SpanError<E> {
    pub fn write(&self, path: &str, input: &str, f: &mut impl Write) -> fmt::Result {
        self.span.write(path, input, f)?;
        write!(f, "{}", self.err)
    }

    pub fn print(&self, path: &str, input: &str) -> String {
        let mut buf = String::new();
        self.write(path, input, &mut buf).unwrap();
        buf
    }
}<|MERGE_RESOLUTION|>--- conflicted
+++ resolved
@@ -102,9 +102,8 @@
 }
 
 pub struct Pattern {
-    span: Span,
-    constructor: String,
-    params: Vec<String>,
+    constructor: Ident,
+    params: Vec<Ident>,
 }
 
 impl Eq for Pattern {}
@@ -121,12 +120,8 @@
     App(Expr, Expr),
     Product(Vec<Binder>, Expr),
     Abstract(Vec<Binder>, Expr),
-<<<<<<< HEAD
-    Bind(String, Expr, Expr, Expr),
-    Match(Expr, String, Pattern, Expr, Vec<(Pattern, Expr)>),
-=======
     Bind(Ident, Expr, Expr, Expr),
->>>>>>> 0715d9be
+    Match(Expr, Ident, Pattern, Expr, Vec<(Pattern, Expr)>),
 }
 
 pub struct SpanError<E> {
